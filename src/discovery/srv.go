/**
 * srv.go - SRV record DNS resolve discovery implementation
 *
 * @author Yaroslav Pogrebnyak <yyyaroslav@gmail.com>
 */

package discovery

import (
	"../config"
	"../core"
	"../logging"
	"../utils"
	"fmt"
	"github.com/miekg/dns"
	"time"
)

const (
	srvRetryWaitDuration  = 2 * time.Second
	srvDefaultWaitTimeout = 5 * time.Second
	srvUdpSize            = 4096
)

func NewSrvDiscovery(cfg config.DiscoveryConfig) interface{} {

	d := Discovery{
		opts:  DiscoveryOpts{srvRetryWaitDuration},
		fetch: srvFetch,
		cfg:   cfg,
	}

	return &d
}

/**
 * Create new Discovery with Srv fetch func
 */
func srvFetch(cfg config.DiscoveryConfig) (*[]core.Backend, error) {

	log := logging.For("srvFetch")

	log.Info("Fetching ", cfg.SrvLookupServer, " ", cfg.SrvLookupPattern)

	timeout := utils.ParseDurationOrDefault(cfg.Timeout, srvDefaultWaitTimeout)
	c := dns.Client{Net: "udp", Timeout: timeout}
	m := dns.Msg{}

	m.SetQuestion(cfg.SrvLookupPattern, dns.TypeSRV)
	m.SetEdns0(srvUdpSize, true)
	r, _, err := c.Exchange(&m, cfg.SrvLookupServer)

	if err != nil {
		return nil, err
	}

	if len(r.Answer) == 0 {
		log.Warn("Empty response from", cfg.SrvLookupServer, cfg.SrvLookupPattern)
		return &[]core.Backend{}, nil
	}

	// Get hosts from A section
	hosts := make(map[string]string)
	for _, ans := range r.Extra {
		record := ans.(*dns.A)
		hosts[record.Header().Name] = record.A.String()
	}

	// Results for combined SRV + A
	results := []core.Backend{}
	for _, ans := range r.Answer {
		record := ans.(*dns.SRV)
		results = append(results, core.Backend{
			Target: core.Target{
				Host: hosts[record.Target],
				Port: fmt.Sprintf("%v", record.Port),
			},
			Priority: int(record.Priority),
			Weight:   int(record.Weight),
<<<<<<< HEAD
			Live:     true,
		})
=======
			Stats: core.BackendStats{
				Live: true,
			},
		}
	}

	for _, ans := range r.Extra {
		record := ans.(*dns.A)
		b := result[record.Hdr.Name]
		b.Host = record.A.String()
		result[record.Hdr.Name] = b
	}

	// Make list of backends from results map
	var values []core.Backend
	for _, value := range result {
		values = append(values, value)
>>>>>>> 3d6436ad
	}

	return &results, nil
}<|MERGE_RESOLUTION|>--- conflicted
+++ resolved
@@ -77,28 +77,10 @@
 			},
 			Priority: int(record.Priority),
 			Weight:   int(record.Weight),
-<<<<<<< HEAD
-			Live:     true,
-		})
-=======
 			Stats: core.BackendStats{
 				Live: true,
 			},
-		}
-	}
-
-	for _, ans := range r.Extra {
-		record := ans.(*dns.A)
-		b := result[record.Hdr.Name]
-		b.Host = record.A.String()
-		result[record.Hdr.Name] = b
-	}
-
-	// Make list of backends from results map
-	var values []core.Backend
-	for _, value := range result {
-		values = append(values, value)
->>>>>>> 3d6436ad
+		})
 	}
 
 	return &results, nil
